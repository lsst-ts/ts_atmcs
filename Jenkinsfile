@Library('JenkinsShared')_
<<<<<<< HEAD
DevelopPipeline(name: "ts_atmcssimulator", module_name: "lsst.ts.atmcssimulator", idl_names: ["ATMCS"], has_doc_site: false)
=======
DevelopPipeline(
    name: "ts_atmcs",
    module_name: "lsst.ts.atmcs",
    extra_packages: ["lsst-ts/ts_attcpip"],
    idl_names: ["ATMCS"]
)
>>>>>>> 1420d1de
<|MERGE_RESOLUTION|>--- conflicted
+++ resolved
@@ -1,11 +1,7 @@
 @Library('JenkinsShared')_
-<<<<<<< HEAD
-DevelopPipeline(name: "ts_atmcssimulator", module_name: "lsst.ts.atmcssimulator", idl_names: ["ATMCS"], has_doc_site: false)
-=======
 DevelopPipeline(
     name: "ts_atmcs",
     module_name: "lsst.ts.atmcs",
     extra_packages: ["lsst-ts/ts_attcpip"],
     idl_names: ["ATMCS"]
-)
->>>>>>> 1420d1de
+)