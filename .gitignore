--- conflicted
+++ resolved
@@ -3,7 +3,6 @@
 *.cfgc
 *.pyc
 *.log
-*.egg-info/
 
 # Built by sconsUtils
 version.py
@@ -17,10 +16,6 @@
 .coverage
 
 .vscode
-<<<<<<< HEAD
-
-=======
->>>>>>> 1420d1de
 .pre-commit-config.yaml
 .flake8
 .isort.cfg
