.. py:currentmodule:: lsst.ts.atmcs

.. _lsst.ts.atmcs.version_history:

###############
Version History
###############

<<<<<<< HEAD
v1.5.5
------

* Fix topic typo.
* In ``tests/test_csc.py``, update all topic retrievals to use ``assert_next_sample``, this allows the kafka version of salobj to handle discarding old samples.

v1.5.4
------

* Update unit tests to work with latest version of the xml.

v1.5.3
------

* Use ts_pre_commit_conf.

Requires:

* ts_salobj 7.1
* ts_utils 1
* ts_simactuators 2
* ts_idl 2
* IDL file for ATMCS built from ts_xml 11
=======
.. towncrier release notes start
>>>>>>> 1420d1de

v1.5.2
------

* pre-commit: update black to 23.1.0 and pre-commit-hooks to v4.4.0 and add isort.
* ``Jenkinsfile``: stop running as root.

Requires:

* ts_salobj 7.1
* ts_utils 1
* ts_simactuators 2
* ts_idl 2
* IDL file for ATMCS built from ts_xml 11

v1.5.1
------

* Update ``ATMCSCsc.update_events`` to map the exit port enumeration name to the m3 state enumeration value when m3 is in position.
* Minor patch in ``ATMCSCsc.m3_port_rot`` to ignore ``m3_state`` when unpacking ``_port_info_dict``.

Requires:

* ts_salobj 7.1
* ts_utils 1
* ts_simactuators 2
* ts_idl 2
* IDL file for ATMCS built from ts_xml 11

v1.5.0
------

* Rename the package from ts_ATMCSSimulator to ts_atmcssimulator.
* Change reported cscVersion suffix from " sim" to "-sim".
* conda/meta.yaml: update to support multiple versions of Python.
* Jenkinsfile.conda: remove mention of ts_config_attcs; this CSC is not configurable.

Requires:

* ts_salobj 7.1
* ts_utils 1
* ts_simactuators 2
* ts_idl 2
* IDL file for ATMCS built from ts_xml 11

v1.4.0
------

* Rename command-line scripts to remove ".py" suffix.
* Build with pyproject.toml.

v1.3.1
------

* `ATMCSCsc`: call ``super().start()`` at the beginning of the start method.
  This requires ts_salobj 7.1.
* ``setup.cfg``: set asyncio_mode = auto.
* git ignore .hypothesis.
* Modernize ``Jenkinsfile``.

Requires:

* ts_salobj 7.1
* ts_utils 1
* ts_simactuators 2
* ts_idl 2
* IDL file for ATMCS built from ts_xml 11

v1.2.1
------

* tests/test_csc.py test_initial_state: update the list of initial events to skip to remove obsolete events.

Requires:

* ts_salobj 7
* ts_utils 1
* ts_simactuators 2
* ts_idl 2
* IDL file for ATMCS built from ts_xml 11

v1.2.0
------

* Update for ts_salobj v7, which is required.
  This also requires ts_xml 11.
* Use ts_utils and pytest-black.
* Modernize unit tests to use bare assert.

Requires:

* ts_salobj 7
* ts_utils 1
* ts_simactuators 2
* ts_idl 2
* IDL file for ATMCS built from ts_xml 11

v1.1.4
------

* Update `test_initial_info` in `test_csc` to ignore `largeFileObjectAvailable` new generic event (ts_xml >10).
* Update calls to methods that moved from `lsst.ts.salobj` to `lsst.ts.utils`.
* Modernize ``doc/conf.py`` for documenteer 0.6.

Requires:

* ts_salobj >=6
* ts_utils >=1
* ts_simactuators 2
* ts_idl >=2
* ts_xml >=5
* IDL file for ATMCS, e.g. built with make_idl_files.py

v1.1.3
------

* Use `unittest.IsolatedAsyncioTestCase` instead of the abandoned asynctest package.
* Use pre-commit instead of a custom pre-commit hook; see the README.md for instructions.
* Format the code with black 20.8b1.

Requires:

* ts_salobj 6
* ts_simactuators 2
* ts_idl 2
* ts_xml 5 - 6
* IDL file for ATMCS, e.g. built with make_idl_files.py
* Modernize ``doc/conf.py`` for documenteer 0.6.

v1.1.2
------

* `ATMCSCsc`: set class variable ``version`` to the package version + " sim", to differentiate between this and the real ATMCS CSC.
  Test that this properly sets the ``cscVersion`` field of the ``softwareVersions`` event.
* Make the initial position easily configurable.
* Make the initial elevation more realistic (the other actuators were fine).

Requires:

* ts_salobj 6
* ts_simactuators 2
* ts_idl 2
* ts_xml 5 - 6
* IDL file for ATMCS, e.g. built with make_idl_files.py
* Modernize ``doc/conf.py`` for documenteer 0.6.

v1.1.1
------

* Updated Jenkinsfile.conda to Jenkins Shared Library
* Pinned the version of ts-idl and ts-salobj in conda recipe

Requires:

* ts_salobj 6
* ts_simactuators 2
* ts_idl 2
* ts_xml 5 - 6
* IDL file for ATMCS, e.g. built with make_idl_files.py

v1.1.0
------

* Updated for ts_salobj 6.1.
* Updated `ATMCSCsc.set_event` to return ``did_put``, for debugging.
* Defined `ATMCSCsc` class variable ``valid_simulation_modes`` to eliminate a deprecation warning.
* Remove deprecation warnings caused by calling `salobj.RemoteTopic.get` with ``flush`` specified.
* Removed obsolete travis file.

Requires:

* ts_salobj 6
* ts_simactuators 2
* ts_idl 2
* ts_xml 5 - 6
* IDL file for ATMCS, e.g. built with make_idl_files.py

v1.0.4
------

* Update deprecated code for compatibility with ts_salobj 6 (and 5).
* Add black to conda test dependencies

Requires:

* ts_salobj 5.11 or 6.0
* ts_simactuators 1 or 2
* ts_idl 1 (for ts_salobj 5) or 2 (for ts_salobj 6)
* ts_xml 5 - 6
* IDL file for ATMCS, e.g. built with make_idl_files.py

v1.0.3
------

* Update for compatibility with ts_salobj 5.13.

Requires:

* ts_salobj 5.11
* ts_simactuators 1.0
* ts_idl 1
* ts_xml 5
* IDL file for ATMCS, e.g. built with make_idl_files.py

v1.0.2
------

* Add a test that code is formatted with black.
  This requires ts_salobj 5.11.
* Add a test for ``bin/run_atmcs_simulator.py``.
* Fix f strings with no {}.
* Remove ``sudo: false`` from ``.travis.yml``.

Requires:

* ts_salobj 5.11
* ts_simactuators 1.0
* ts_idl 1
* ts_xml 5
* IDL file for ATMCS, e.g. built with make_idl_files.py

v1.0.1
------

* Include conda package build configuration.
* Added a Jenkinsfile to support continuous integration and to build conda packages.
* Fix Jenkinsfile for CI job.

Requires:

* ts_salobj 5.4
* ts_simactuators 1.0
* ts_idl 1
* ts_xml 5
* IDL file for ATMCS, e.g. built with make_idl_files.py

v1.0.0
------=

First release. No changes from v0.11.0.

Requires:

* ts_salobj 5.4
* ts_simactuators 1.0
* ts_idl 1
* ts_xml 5
* IDL file for ATMCS, e.g. built with make_idl_files.py

v0.11.0
------=

Major * Update for a change to the XML.
* Updated test_csc.py to use `lsst.ts.salobj.BaseCscTestCase`.
* Added a revision history.
* Code formatted by ``black``, with a pre-commit hook to enforce this. See the README file for configuration instructions.

Requires:

* ts_salobj 5.4
* ts_simactuators 0.1
* ts_idl 1
* ts_xml 5
* IDL file for ATMCS, e.g. built with make_idl_files.py

v0.10.1
------=

Major * Added jenkins build.

Requires:

* ts_salobj 5.2
* ts_simactuators 0.1
* ts_idl 1
* IDL file for ATMCS, e.g. built with make_idl_files.py

v0.10.0
------=

Major * Update to use ts_simactuators.
* Update unit tests to use asynctest.

Requires:

* ts_salobj 5.2
* ts_simactuators 0.1
* ts_idl 1
* IDL file for ATMCS, e.g. built with make_idl_files.py

v0.9.0
------

Major * Update for ts_salobj 5.2.
* Use simulation_mode instead of initial_simulation_mode

Requires:

* ts_salobj 5.2
* ts_idl 1
* IDL file for ATMCS, e.g. built with make_idl_files.py

v0.8.3
------

Make bin/run_atmcs_simulator.py executable (chmod +x).

Requirements:
* ts_salobj 4.5 or 5
* ts_idl
* IDL file for ATMCS, e.g. built with make_idl_files.py

v0.8.2
------

Major * Allow using the package without scons.

Other * Fix a bug in TPVAJ.pva.
* Modernize calling `BaseCsc.fault` to simplify the code and eliminate a deprecation warning.

Requirements:

* ts_salobj 4.5 or 5
* ts_idl
* IDL file for ATMCS, e.g. built with make_idl_files.py

v0.8.1
------

* Make sure M3 moves always display "in motion" state.
* Fix a unit test broken by a new generic event.

Requirements:

* ts_salobj v4.4
* ts_idl
* IDL file for ATMCS, e.g. built with make_idl_files.py

v0.8.0
------

Major Output the new positionLimits event.

Requirements:

* ts_salobj v4.4
* ts_idl
* IDL file for ATMCS, e.g. built with make_idl_files.py

v0.7.0
------

Major * Update for changes to ATMCS topics
* Most telemetry topic fields are now arrays.
* Added a few fields to the trackTarget command and target event.

Requirements:

* ts_salobj v4.4 or later
* ts_idl
* ATMCS IDL files, e.g. built with make_idl_files.py

v0.6.0
------

Major * Use OpenSplice dds.
* Do not enable unused axes.

Requirements:

* ts_salobj 4
* ts_idl<|MERGE_RESOLUTION|>--- conflicted
+++ resolved
@@ -6,33 +6,7 @@
 Version History
 ###############
 
-<<<<<<< HEAD
-v1.5.5
-------
-
-* Fix topic typo.
-* In ``tests/test_csc.py``, update all topic retrievals to use ``assert_next_sample``, this allows the kafka version of salobj to handle discarding old samples.
-
-v1.5.4
-------
-
-* Update unit tests to work with latest version of the xml.
-
-v1.5.3
-------
-
-* Use ts_pre_commit_conf.
-
-Requires:
-
-* ts_salobj 7.1
-* ts_utils 1
-* ts_simactuators 2
-* ts_idl 2
-* IDL file for ATMCS built from ts_xml 11
-=======
 .. towncrier release notes start
->>>>>>> 1420d1de
 
 v1.5.2
 ------
